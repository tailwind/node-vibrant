{
  "name": "node-vibrant",
  "version": "3.0.0",
  "description": "Extract prominent colors from an image. Supports both node and browser environment.",
  "main": "lib/index.js",
  "browser": "lib/browser.js",
  "types": "lib/index.d.ts",
  "directories": {
    "example": "examples"
  },
  "dependencies": {
    "@types/lodash": "^4.14.53",
<<<<<<< HEAD
    "@types/node": "^10.11.7",
    "bluebird": "^3.4.7",
    "jimp": "^0.5.4",
=======
    "@types/node": "^8.0.53",
    "jimp": "^0.2.27",
>>>>>>> 2abbee48
    "lodash": "^4.17.4",
    "url": "^0.11.0"
  },
  "devDependencies": {
    "@types/chai": "^4.0.5",
    "@types/finalhandler": "0.0.33",
    "@types/mocha": "^5.2.5",
    "@types/serve-static": "^1.7.31",
    "@types/table": "^4.0.1",
    "chai": "^4.1.2",
    "finalhandler": "^1.0.0",
    "karma": "^3.0.0",
    "karma-chai": "^0.1.0",
    "karma-chrome-launcher": "^2.0.0",
    "karma-commonjs": "^1.0.0",
    "karma-firefox-launcher": "^1.0.0",
    "karma-mocha": "^1.3.0",
    "karma-webpack": "^3.0.5",
    "mocha": "^5.2.0",
    "rimraf": "^2.6.1",
    "serve-static": "^1.11.2",
    "table": "^5.1.0",
    "ts-loader": "^5.2.1",
    "typescript": "^3.1.3",
    "uglifyjs-webpack-plugin": "^2.0.1",
    "webpack": "^4.20.2",
    "webpack-cli": "^3.1.2",
    "worker-loader": "^2.0.0"
  },
  "scripts": {
    "clean": "npm run clean:browser && npm run clean:node",
    "clean:browser": "rimraf dist",
    "clean:node": "rimraf lib",
    "build": "npm run build:browser && npm run build:node",
    "build:browser": "webpack --config webpack.config.js",
    "build:node": "tsc",
    "pretest": "npm run clean && npm run build",
    "test": "npm run test:node && npm run test:browser",
    "test:node": "mocha lib/test/**/*.spec.js",
    "test:browser": "karma start karma.conf.js",
    "prepublish": "npm run clean && npm run build"
  },
  "repository": {
    "type": "git",
    "url": "https://github.com/akfish/node-vibrant.git"
  },
  "keywords": [
    "color",
    "detection",
    "varation",
    "image",
    "picture",
    "canvas",
    "vibrant",
    "muted",
    "colour"
  ],
  "author": "akfish",
  "license": "MIT"
}<|MERGE_RESOLUTION|>--- conflicted
+++ resolved
@@ -10,14 +10,8 @@
   },
   "dependencies": {
     "@types/lodash": "^4.14.53",
-<<<<<<< HEAD
     "@types/node": "^10.11.7",
-    "bluebird": "^3.4.7",
     "jimp": "^0.5.4",
-=======
-    "@types/node": "^8.0.53",
-    "jimp": "^0.2.27",
->>>>>>> 2abbee48
     "lodash": "^4.17.4",
     "url": "^0.11.0"
   },
