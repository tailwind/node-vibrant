import { Options, ImageData, ImageSource, ImageCallback } from '../typing'
import { ImageBase } from './base'
import * as Url from 'url'

function isRelativeUrl(url: string): boolean {
    let u = Url.parse(url)
    return u.protocol === null
        && u.host === null
        && u.port === null
}

function isSameOrigin(a: string, b: string): boolean {
    let ua = Url.parse(a)
    let ub = Url.parse(b)

    // https://developer.mozilla.org/en-US/docs/Web/Security/Same-origin_policy
    return ua.protocol === ub.protocol
        && ua.hostname === ub.hostname
        && ua.port === ub.port
}

export default class BrowserImage extends ImageBase {
    image: HTMLImageElement
    private _canvas: HTMLCanvasElement
    private _context: CanvasRenderingContext2D
    private _width: number
    private _height: number
    private _initCanvas(): void {
        let img = this.image
        let canvas = this._canvas = document.createElement('canvas')
        let context = this._context = canvas.getContext('2d')

        canvas.className = 'vibrant-canvas'
        canvas.style.display = 'none'

        this._width = canvas.width = img.width
        this._height = canvas.height = img.height

        context.drawImage(img, 0, 0)

        document.body.appendChild(canvas)
    }
    load(image: ImageSource): Promise<ImageBase> {
        let img: HTMLImageElement = null
        let src: string = null
        if (typeof image === 'string') {
            img = document.createElement('img')
            src = img.src = image

            if (!isRelativeUrl(src) && !isSameOrigin(window.location.href, src)) {
                img.crossOrigin = 'anonymous'
            }    
        } else if (image instanceof HTMLImageElement) {
            img = image
            src = image.src
        } else {
            return Promise.reject(new Error(`Cannot load buffer as an image in browser`))
        }
        this.image = img

<<<<<<< HEAD
        if (!isRelativeUrl(src) && !isSameOrigin(window.location.href, src)) {
            img.crossOrigin = 'anonymous'
        }

        if (typeof image === 'string') {
            img.src = src
        }

        return new Promise<ImageBase>((resolve, reject) => {
=======
        return new Bluebird<ImageBase>((resolve, reject) => {
>>>>>>> ed21a58f
            let onImageLoad = () => {
                this._initCanvas()
                resolve(this)
            }

            if (img.complete) {
                // Already loaded
                onImageLoad()
            } else {
                img.onload = onImageLoad
                img.onerror = (e) => reject(new Error(`Fail to load image: ${src}`))
            }
        })
    }
    clear(): void {
        this._context.clearRect(0, 0, this._width, this._height)
    }
    update(imageData: ImageData): void {
        this._context.putImageData(<ImageData>imageData, 0, 0)
    }
    getWidth(): number {
        return this._width
    }
    getHeight(): number {
        return this._height
    }
    resize(targetWidth: number, targetHeight: number, ratio: number): void {
        let { _canvas: canvas, _context: context, image: img } = this

        this._width = canvas.width = targetWidth
        this._height = canvas.height = targetHeight

        context.scale(ratio, ratio)
        context.drawImage(img, 0, 0)
    }
    getPixelCount(): number {
        return this._width * this._height
    }
    getImageData(): ImageData {
        return this._context.getImageData(0, 0, this._width, this._height)
    }
    remove(): void {
        if (this._canvas && this._canvas.parentNode) {
            this._canvas.parentNode.removeChild(this._canvas)
        }
    }
}<|MERGE_RESOLUTION|>--- conflicted
+++ resolved
@@ -58,19 +58,7 @@
         }
         this.image = img
 
-<<<<<<< HEAD
-        if (!isRelativeUrl(src) && !isSameOrigin(window.location.href, src)) {
-            img.crossOrigin = 'anonymous'
-        }
-
-        if (typeof image === 'string') {
-            img.src = src
-        }
-
         return new Promise<ImageBase>((resolve, reject) => {
-=======
-        return new Bluebird<ImageBase>((resolve, reject) => {
->>>>>>> ed21a58f
             let onImageLoad = () => {
                 this._initCanvas()
                 resolve(this)
