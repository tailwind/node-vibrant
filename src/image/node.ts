--- conflicted
+++ resolved
@@ -50,22 +50,11 @@
     private _loadByJimp(src: NodeImageSource): Promise<ImageBase> {
         // NOTE: TypeScript doesn't support union type to overloads yet
         //       Use type assertion to bypass compiler error
-<<<<<<< HEAD
-        return new Bluebird<ImageBase>((resolve, reject) => {
-          Jimp.read(src as Buffer)
-            .then((result) => {
-              this._image = result
-              resolve(this)
-            })
-            .catch((err) => reject(err))
-        })
-=======
         return Jimp.read(src)
             .then((result) => {
                 this._image = result
                 return this
             })
->>>>>>> 2abbee48
     }
     load(image: ImageSource): Promise<ImageBase> {
         if (typeof image === 'string') {
